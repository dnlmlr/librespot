[package]
name = "librespot"
version = "0.2.0"
authors = ["Librespot Org"]
license = "MIT"
description = "An open source client library for Spotify, with support for Spotify Connect"
keywords = ["spotify"]
repository = "https://github.com/librespot-org/librespot"
readme = "README.md"
edition = "2018"

[workspace]

[lib]
name = "librespot"
path = "src/lib.rs"

[[bin]]
name = "librespot"
path = "src/main.rs"
doc = false

[dependencies.librespot-audio]
path = "audio"
version = "0.2.0"

[dependencies.librespot-connect]
path = "connect"
version = "0.2.0"

[dependencies.librespot-core]
path = "core"
version = "0.2.0"
<<<<<<< HEAD
=======

[dependencies.librespot-discovery]
path = "discovery"
version = "0.2.0"
>>>>>>> be16d3ba

[dependencies.librespot-metadata]
path = "metadata"
version = "0.2.0"

[dependencies.librespot-playback]
path = "playback"
version = "0.2.0"

[dependencies.librespot-protocol]
path = "protocol"
version = "0.2.0"

[dependencies]
base64 = "0.13"
env_logger =  {version = "0.8", default-features = false, features = ["termcolor","humantime","atty"]}
futures-util = { version = "0.3", default_features = false }
getopts = "0.2.21"
hex = "0.4"
hyper = "0.14"
log = "0.4"
rpassword = "5.0"
thiserror = "1.0"
tokio = { version = "1", features = ["rt", "rt-multi-thread", "macros", "signal", "sync", "process"] }
url = "2.2"
sha-1 = "0.9"

[features]
alsa-backend = ["librespot-playback/alsa-backend"]
portaudio-backend = ["librespot-playback/portaudio-backend"]
pulseaudio-backend = ["librespot-playback/pulseaudio-backend"]
jackaudio-backend = ["librespot-playback/jackaudio-backend"]
rodio-backend = ["librespot-playback/rodio-backend"]
rodiojack-backend = ["librespot-playback/rodiojack-backend"]
sdl-backend = ["librespot-playback/sdl-backend"]
gstreamer-backend = ["librespot-playback/gstreamer-backend"]

with-dns-sd = ["librespot-discovery/with-dns-sd"]

default = ["rodio-backend"]

[package.metadata.deb]
maintainer = "librespot-org"
copyright = "2018 Paul Liétar"
license-file = ["LICENSE", "4"]
depends = "$auto"
extended-description = """\
librespot is an open source client library for Spotify. It enables applications \
to use Spotify's service, without using the official but closed-source \
libspotify. Additionally, it will provide extra features which are not \
available in the official library."""
section = "sound"
priority = "optional"
assets = [
    ["target/release/librespot", "usr/bin/", "755"],
    ["contrib/librespot.service", "lib/systemd/system/", "644"],
    ["contrib/librespot.user.service", "lib/systemd/user/", "644"]
]<|MERGE_RESOLUTION|>--- conflicted
+++ resolved
@@ -31,13 +31,10 @@
 [dependencies.librespot-core]
 path = "core"
 version = "0.2.0"
-<<<<<<< HEAD
-=======
 
 [dependencies.librespot-discovery]
 path = "discovery"
 version = "0.2.0"
->>>>>>> be16d3ba
 
 [dependencies.librespot-metadata]
 path = "metadata"
