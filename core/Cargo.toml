--- conflicted
+++ resolved
@@ -15,42 +15,26 @@
 [dependencies]
 aes = "0.6"
 base64 = "0.13"
-<<<<<<< HEAD
 byteorder = "1.4"
 bytes = "1.0"
 error-chain = { version = "0.12", default-features = false }
 futures = { version = "0.3", features = ["bilock", "unstable"] }
-hmac = "0.7"
-=======
-byteorder = "1.3"
-bytes = "0.4"
-error-chain = { version = "0.12", default_features = false }
-futures = "0.1"
 hmac = "0.10"
->>>>>>> 1fc5267a
 httparse = "1.3"
 hyper = { version = "0.14", features = ["client", "tcp", "http1", "http2"] }
 log = "0.4"
 num-bigint = "0.3"
 num-integer = "0.1"
 num-traits = "0.2"
-<<<<<<< HEAD
 once_cell = "1.5.2"
-pbkdf2 = "0.3"
+pbkdf2 = { version = "0.7", default_features = false, features = ["hmac"] }
 pin-project-lite = "0.2.4"
-=======
-pbkdf2 = { version = "0.7", default_features = false, features = ["hmac"] }
->>>>>>> 1fc5267a
 protobuf = "~2.14.0"
 rand = "0.7"
 serde = "1.0"
 serde_derive = "1.0"
 serde_json = "1.0"
-<<<<<<< HEAD
-sha-1 = "~0.8"
-=======
 sha-1 = "0.9"
->>>>>>> 1fc5267a
 shannon = "0.2.0"
 tokio = { version = "1.0", features = ["io-util", "rt-multi-thread"] }
 tokio-util = { version = "0.6", features = ["codec"] }
