--- conflicted
+++ resolved
@@ -100,50 +100,8 @@
 pub struct Session(Arc<SessionInternal>);
 
 impl Session {
-<<<<<<< HEAD
     pub fn new(config: SessionConfig, cache: Option<Cache>) -> Self {
         let http_client = HttpClient::new(config.proxy.as_ref());
-=======
-    pub async fn connect(
-        config: SessionConfig,
-        credentials: Credentials,
-        cache: Option<Cache>,
-        store_credentials: bool,
-    ) -> Result<(Session, Credentials), SessionError> {
-        let ap = apresolve(config.proxy.as_ref(), config.ap_port).await;
-
-        info!("Connecting to AP \"{}\"", ap);
-        let mut conn = connection::connect(ap, config.proxy.as_ref()).await?;
-
-        let reusable_credentials =
-            connection::authenticate(&mut conn, credentials, &config.device_id).await?;
-        info!("Authenticated as \"{}\" !", reusable_credentials.username);
-        if let Some(cache) = &cache {
-            if store_credentials {
-                cache.save_credentials(&reusable_credentials);
-            }
-        }
-
-        let session = Session::create(
-            conn,
-            config,
-            cache,
-            reusable_credentials.username.clone(),
-            tokio::runtime::Handle::current(),
-        );
-
-        Ok((session, reusable_credentials))
-    }
-
-    fn create(
-        transport: connection::Transport,
-        config: SessionConfig,
-        cache: Option<Cache>,
-        username: String,
-        handle: tokio::runtime::Handle,
-    ) -> Session {
-        let (sink, stream) = transport.split();
->>>>>>> 005e5567
 
         debug!("new Session");
 
@@ -168,7 +126,11 @@
         }))
     }
 
-    pub async fn connect(&self, credentials: Credentials) -> Result<(), Error> {
+    pub async fn connect(
+        &self,
+        credentials: Credentials,
+        store_credentials: bool,
+    ) -> Result<(), Error> {
         let ap = self.apresolver().resolve("accesspoint").await?;
         info!("Connecting to AP \"{}:{}\"", ap.0, ap.1);
         let mut transport = connection::connect(&ap.0, ap.1, self.config().proxy.as_ref()).await?;
@@ -178,7 +140,9 @@
         info!("Authenticated as \"{}\" !", reusable_credentials.username);
         self.set_username(&reusable_credentials.username);
         if let Some(cache) = self.cache() {
-            cache.save_credentials(&reusable_credentials);
+            if store_credentials {
+                cache.save_credentials(&reusable_credentials);
+            }
         }
 
         let (tx_connection, rx_connection) = mpsc::unbounded_channel();
