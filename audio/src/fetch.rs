use byteorder::{BigEndian, ByteOrder, WriteBytesExt};
use bytes::Bytes;
use futures::sync::{mpsc, oneshot};
use futures::Stream;
use futures::{Async, Future, Poll};
use std::cmp::min;
use std::fs;
use std::io::{self, Read, Seek, SeekFrom, Write};
use std::sync::{Arc, Condvar, Mutex};
use std::time::{Duration, Instant};
use tempfile::NamedTempFile;
use range_set::{Range, RangeSet};

<<<<<<< HEAD
use core::channel::{Channel, ChannelData, ChannelError, ChannelHeaders};
use core::session::Session;
use core::spotify_id::FileId;
use futures::sync::mpsc::unbounded;
use std::sync::atomic;
use std::sync::atomic::AtomicUsize;
=======
use librespot_core::channel::{Channel, ChannelData, ChannelError, ChannelHeaders};
use librespot_core::session::Session;
use librespot_core::spotify_id::FileId;
>>>>>>> 551daadc

const MINIMUM_CHUNK_SIZE: usize = 1024 * 16;
const MAXIMUM_CHUNK_SIZE: usize = 1024 * 128;
const MAXIMUM_ASSUMED_PING_TIME_SECONDS: u64 = 5;

pub enum AudioFile {
    Cached(fs::File),
    Streaming(AudioFileStreaming),
}

pub enum AudioFileOpen {
    Cached(Option<fs::File>),
    Streaming(AudioFileOpenStreaming),
}

pub struct AudioFileOpenStreaming {
    session: Session,
    initial_data_rx: Option<ChannelData>,
    initial_data_length: Option<usize>,
    initial_request_sent_time: Instant,
    headers: ChannelHeaders,
    file_id: FileId,
    complete_tx: Option<oneshot::Sender<NamedTempFile>>,
}


enum StreamLoaderCommand{
    Fetch(Range), // signal the stream loader to fetch a range of the file
    RandomAccessMode(), // optimise download strategy for random access
    StreamMode(), // optimise download strategy for streaming
    StreamDataRate(usize), // when optimising for streaming, assume a streaming rate of this many bytes per second.
    Close(), // terminate and don't load any more data
}


#[derive(Clone)]
pub struct StreamLoaderController {
    channel_tx: Option<mpsc::UnboundedSender<StreamLoaderCommand>>,
    stream_shared: Option<Arc<AudioFileShared>>,
    file_size: usize,
}


impl StreamLoaderController {
    pub fn len(&self) -> usize {
        return self.file_size;
    }

    pub fn range_available(&self, range: Range) -> bool {
        if let Some(ref shared) = self.stream_shared {
            let mut download_status = shared.download_status.lock().unwrap();
            if range.length <= download_status.downloaded.contained_length_from_value(range.start) {
                return true;
            } else {
                return false;
            }
        } else {
            if range.length <= self.len() - range.start {
                return true;
            } else {
                return false;
            }
        }
    }

    pub fn ping_time_ms(&self) -> usize {
        if let Some(ref shared) = self.stream_shared {
            return shared.ping_time_ms.load(atomic::Ordering::Relaxed);
        } else {
            return 0;
        }
    }

    fn send_stream_loader_command(&mut self, command: StreamLoaderCommand) {
        if let Some(ref mut channel) = self.channel_tx {
            // ignore the error in case the channel has been closed already.
            let _ = channel.unbounded_send(command);
        }
    }

    pub fn fetch(&mut self, range: Range) {
        // signal the stream loader to fetch a range of the file
        self.send_stream_loader_command(StreamLoaderCommand::Fetch(range));
    }

    pub fn fetch_blocking(&mut self, mut range: Range) {
        // signal the stream loader to tech a range of the file and block until it is loaded.

        // ensure the range is within the file's bounds.
        if range.start >= self.len() {
            range.length = 0;
        } else if range.end() > self.len() {
            range.length = self.len() - range.start;
        }

        self.fetch(range);

        if let Some(ref shared) = self.stream_shared {
            let mut download_status = shared.download_status.lock().unwrap();
            while range.length > download_status.downloaded.contained_length_from_value(range.start) {
                download_status = shared.cond.wait_timeout(download_status, Duration::from_millis(1000)).unwrap().0;
                if range.length > (download_status.downloaded.union(&download_status.requested).contained_length_from_value(range.start)) {
                    // For some reason, the requested range is neither downloaded nor requested.
                    // This could be due to a network error. Request it again.
                    // We can't use self.fetch here because self can't borrowed mutably, so we access the channel directly.
                    if let Some(ref mut channel) = self.channel_tx {
                        // ignore the error in case the channel has been closed already.
                        let _ = channel.unbounded_send(StreamLoaderCommand::Fetch(range));
                    }
                }
            }
        }

    }

    pub fn fetch_next(&mut self, length: usize) {
        let range:Range = if let Some(ref shared) = self.stream_shared {
            Range {
                start: shared.read_position.load(atomic::Ordering::Relaxed),
                length: length,
            }
        } else {
            return;
        };
        self.fetch(range);
    }

    pub fn fetch_next_blocking(&mut self, length: usize) {
        let range:Range = if let Some(ref shared) = self.stream_shared {
            Range {
                start: shared.read_position.load(atomic::Ordering::Relaxed),
                length: length,
            }
        } else {
            return;
        };
        self.fetch_blocking(range);
    }

    pub fn set_random_access_mode(&mut self) {
        // optimise download strategy for random access
        self.send_stream_loader_command(StreamLoaderCommand::RandomAccessMode());
    }

    pub fn set_stream_mode(&mut self) {
        // optimise download strategy for streaming
        self.send_stream_loader_command(StreamLoaderCommand::StreamMode());
    }

    pub fn set_stream_data_rate(&mut self, bytes_per_second: usize) {
        // when optimising for streaming, assume a streaming rate of this many bytes per second.
        self.send_stream_loader_command(StreamLoaderCommand::StreamDataRate(bytes_per_second));
    }

    pub fn close(&mut self) {
        // terminate stream loading and don't load any more data for this file.
        self.send_stream_loader_command(StreamLoaderCommand::Close());
    }


}


pub struct AudioFileStreaming {
    read_file: fs::File,

    position: u64,

    stream_loader_command_tx: mpsc::UnboundedSender<StreamLoaderCommand>,

    shared: Arc<AudioFileShared>,
}


struct AudioFileDownloadStatus {
    requested: RangeSet,
    downloaded: RangeSet,
}

struct AudioFileShared {
    file_id: FileId,
    file_size: usize,
    cond: Condvar,
    download_status: Mutex<AudioFileDownloadStatus>,
    ping_time_ms: AtomicUsize,
    read_position: AtomicUsize,
}

impl AudioFileOpenStreaming {
    fn finish(&mut self, size: usize) -> AudioFileStreaming {

        let shared = Arc::new(AudioFileShared {
            file_id: self.file_id,
            file_size: size,
            cond: Condvar::new(),
            download_status: Mutex::new(AudioFileDownloadStatus {requested: RangeSet::new(), downloaded: RangeSet::new()}),
            ping_time_ms: AtomicUsize::new(0),
            read_position: AtomicUsize::new(0),
        });

        let mut write_file = NamedTempFile::new().unwrap();
        write_file.as_file().set_len(size as u64).unwrap();
        write_file.seek(SeekFrom::Start(0)).unwrap();

        let read_file = write_file.reopen().unwrap();

        let initial_data_rx = self.initial_data_rx.take().unwrap();
        let initial_data_length = self.initial_data_length.take().unwrap();
        let complete_tx = self.complete_tx.take().unwrap();
        //let (seek_tx, seek_rx) = mpsc::unbounded();
        let (stream_loader_command_tx, stream_loader_command_rx) = mpsc::unbounded::<StreamLoaderCommand>();

        let fetcher = AudioFileFetch::new(
            self.session.clone(),
            shared.clone(),
            initial_data_rx,
            self.initial_request_sent_time,
            initial_data_length,
            write_file,
            stream_loader_command_rx,
            complete_tx,
        );
        self.session.spawn(move |_| fetcher);

        AudioFileStreaming {
            read_file: read_file,

            position: 0,
            //seek: seek_tx,
            stream_loader_command_tx: stream_loader_command_tx,

            shared: shared,
        }
    }
}

impl Future for AudioFileOpen {
    type Item = AudioFile;
    type Error = ChannelError;

    fn poll(&mut self) -> Poll<AudioFile, ChannelError> {
        match *self {
            AudioFileOpen::Streaming(ref mut open) => {
                let file = try_ready!(open.poll());
                Ok(Async::Ready(AudioFile::Streaming(file)))
            }
            AudioFileOpen::Cached(ref mut file) => {
                let file = file.take().unwrap();
                Ok(Async::Ready(AudioFile::Cached(file)))
            }
        }
    }
}

impl Future for AudioFileOpenStreaming {
    type Item = AudioFileStreaming;
    type Error = ChannelError;

    fn poll(&mut self) -> Poll<AudioFileStreaming, ChannelError> {
        loop {
            let (id, data) = try_ready!(self.headers.poll()).unwrap();

            if id == 0x3 {
                let size = BigEndian::read_u32(&data) as usize * 4;
                let file = self.finish(size);

                return Ok(Async::Ready(file));
            }
        }
    }
}

impl AudioFile {
    pub fn open(session: &Session, file_id: FileId) -> AudioFileOpen {
        let cache = session.cache().cloned();

        if let Some(file) = cache.as_ref().and_then(|cache| cache.file(file_id)) {
            debug!("File {} already in cache", file_id);
            return AudioFileOpen::Cached(Some(file));
        }

        debug!("Downloading file {}", file_id);

        let (complete_tx, complete_rx) = oneshot::channel();
        let initial_data_length = MINIMUM_CHUNK_SIZE;
        let (headers, data) = request_range(session, file_id, 0, initial_data_length).split();

        let open = AudioFileOpenStreaming {
            session: session.clone(),
            file_id: file_id,

            headers: headers,
            initial_data_rx: Some(data),
            initial_data_length: Some(initial_data_length),
            initial_request_sent_time: Instant::now(),

            complete_tx: Some(complete_tx),
        };

        let session_ = session.clone();
        session.spawn(move |_| {
            complete_rx
                .map(move |mut file| {
                    if let Some(cache) = session_.cache() {
                        cache.save_file(file_id, &mut file);
                        debug!("File {} complete, saving to cache", file_id);
                    } else {
                        debug!("File {} complete", file_id);
                    }
                })
                .or_else(|oneshot::Canceled| Ok(()))
        });

        AudioFileOpen::Streaming(open)
    }

    pub fn get_stream_loader_controller(&self) -> StreamLoaderController {
        match self {
            AudioFile::Streaming(stream) => {
                return StreamLoaderController {
                    channel_tx: Some(stream.stream_loader_command_tx.clone()),
                    stream_shared: Some(stream.shared.clone()),
                    file_size: stream.shared.file_size,
                }
            }
            AudioFile::Cached(ref file) => {
                return StreamLoaderController {
                    channel_tx: None,
                    stream_shared: None,
                    file_size: file.metadata().unwrap().len() as usize,
                }
            }
        }
    }
}


fn request_range(session: &Session, file: FileId, offset: usize, length: usize) -> Channel {
    trace!("requesting range starting at {} of length {}", offset, length);

    let start = offset / 4;
    let mut end = (offset+length) / 4;
    if (offset+length) % 4 != 0 {
        end += 1;
    }

    let (id, channel) = session.channel().allocate();

    let mut data: Vec<u8> = Vec::new();
    data.write_u16::<BigEndian>(id).unwrap();
    data.write_u8(0).unwrap();
    data.write_u8(1).unwrap();
    data.write_u16::<BigEndian>(0x0000).unwrap();
    data.write_u32::<BigEndian>(0x00000000).unwrap();
    data.write_u32::<BigEndian>(0x00009C40).unwrap();
    data.write_u32::<BigEndian>(0x00020000).unwrap();
    data.write(&file.0).unwrap();
    data.write_u32::<BigEndian>(start as u32).unwrap();
    data.write_u32::<BigEndian>(end as u32).unwrap();

    session.send_packet(0x8, data);

    channel
}



struct PartialFileData {
    offset: usize,
    data: Bytes,
}

enum ReceivedData {
    ResponseTimeMs(usize),
    Data(PartialFileData),
}

struct AudioFileFetchDataReceiver {
    shared: Arc<AudioFileShared>,
    file_data_tx: mpsc::UnboundedSender<ReceivedData>,
    data_rx: ChannelData,
    data_offset: usize,
    request_length: usize,
    request_sent_time: Option<Instant>,
}

impl AudioFileFetchDataReceiver {
    fn new(
        shared: Arc<AudioFileShared>,
        file_data_tx: mpsc::UnboundedSender<ReceivedData>,
        data_rx: ChannelData,
        data_offset: usize,
        request_length: usize,
        request_sent_time: Instant,
    ) -> AudioFileFetchDataReceiver {

        AudioFileFetchDataReceiver {
            shared: shared,
            data_rx: data_rx,
            file_data_tx: file_data_tx,
            data_offset: data_offset,
            request_length: request_length,
            request_sent_time: Some(request_sent_time),
        }
    }
}



impl AudioFileFetchDataReceiver {
    fn finish(&mut self) {
        if self.request_length > 0 {

            let missing_range = Range::new(self.data_offset, self.request_length);

            let mut download_status = self.shared.download_status.lock().unwrap();
            download_status.requested.subtract_range(&missing_range);
            self.shared.cond.notify_all();
        }
    }
}

impl Future for AudioFileFetchDataReceiver {
    type Item = ();
    type Error = ();

    fn poll(&mut self) -> Poll<(), ()> {
        loop {
            trace!("Looping data_receiver for offset {} and length {}", self.data_offset, self.request_length);
            match self.data_rx.poll() {
                Ok(Async::Ready(Some(data))) => {
                    if let Some(request_sent_time) = self.request_sent_time {
                        let duration = Instant::now() - request_sent_time;
                        let mut duration_ms: u64;
                        if duration.as_secs() > MAXIMUM_ASSUMED_PING_TIME_SECONDS {
                            duration_ms = MAXIMUM_ASSUMED_PING_TIME_SECONDS * 1000;
                        }else {
                            duration_ms =  duration.as_secs() *1000 + duration.subsec_millis() as u64;
                        }
                        let _ = self.file_data_tx.unbounded_send(ReceivedData::ResponseTimeMs(duration_ms as usize));
                    }
                    let data_size = data.len();
                    trace!("data_receiver got {} bytes of data", data_size);
                    let _ = self.file_data_tx.unbounded_send(ReceivedData::Data(PartialFileData { offset: self.data_offset, data: data, }));
                    self.data_offset += data_size;
                    if self.request_length < data_size {
                        warn!("Received more data from server than requested.");
                        self.request_length = 0;
                    } else {
                        self.request_length -= data_size;
                    }
                    if self.request_length == 0 {
                        trace!("Data receiver completed at position {}", self.data_offset);
                        return Ok(Async::Ready(()));
                    }
                }
                Ok(Async::Ready(None)) => {
                    if self.request_length > 0 {
                        warn!("Received less data from server than requested.");
                        self.finish();
                    }
                    return Ok(Async::Ready(()));
                }
                Ok(Async::NotReady) => {
                    //trace!("No more data for data_receiver at the moment.");
                    return Ok(Async::NotReady);
                }
                Err(ChannelError) => {
                    warn!("error from channel");
                    self.finish();
                    return Ok(Async::Ready(()));
                }
            }
        }
    }
}


enum DownloadStrategy {
    RandomAccess(),
    Streaming(),
}

struct AudioFileFetch {
    session: Session,
    shared: Arc<AudioFileShared>,
    output: Option<NamedTempFile>,

    file_data_tx: mpsc::UnboundedSender<ReceivedData>,
    file_data_rx: mpsc::UnboundedReceiver<ReceivedData>,

    stream_loader_command_rx: mpsc::UnboundedReceiver<StreamLoaderCommand>,
    complete_tx: Option<oneshot::Sender<NamedTempFile>>,
    download_strategy: DownloadStrategy,
    streaming_data_rate: usize,
    network_response_times_ms: Vec<usize>,
}

impl AudioFileFetch {
    fn new(
        session: Session,
        shared: Arc<AudioFileShared>,
        initial_data_rx: ChannelData,
        initial_request_sent_time: Instant,
        initial_data_length: usize,

        output: NamedTempFile,
        stream_loader_command_rx: mpsc::UnboundedReceiver<StreamLoaderCommand>,
        complete_tx: oneshot::Sender<NamedTempFile>,
    ) -> AudioFileFetch {

        let (file_data_tx, file_data_rx) = unbounded::<ReceivedData>();

        {
            let requested_range = Range::new(0, initial_data_length);
            let mut download_status = shared.download_status.lock().unwrap();
            download_status.requested.add_range(&requested_range);
        }


        let initial_data_receiver = AudioFileFetchDataReceiver::new(
            shared.clone(),
            file_data_tx.clone(),
            initial_data_rx,
            0,
            initial_data_length,
            initial_request_sent_time,
        );

        session.spawn(move |_| initial_data_receiver);

        AudioFileFetch {
            session: session,
            shared: shared,
            output: Some(output),

            file_data_tx: file_data_tx,
            file_data_rx: file_data_rx,

            stream_loader_command_rx: stream_loader_command_rx,
            complete_tx: Some(complete_tx),
            download_strategy: DownloadStrategy::RandomAccess(), // start with random access mode until someone tells us otherwise
            streaming_data_rate: 40, // assume 360 kbit per second unless someone tells us otherwise.
            network_response_times_ms: Vec::new(),
        }
    }

    fn download_range(&mut self, mut offset: usize, mut length: usize) {

        if length < MINIMUM_CHUNK_SIZE {
            length = MINIMUM_CHUNK_SIZE;
        }

        // ensure the values are within the bounds and align them by 4 for the spotify protocol.
        if offset >= self.shared.file_size {
            return;
        }

        if length <= 0 {
            return;
        }

        if offset + length > self.shared.file_size {
            length = self.shared.file_size - offset;
        }

        if offset % 4 != 0 {
            length += offset % 4;
            offset -= offset % 4;
        }

        if length % 4 != 0 {
            length += 4 - (length % 4);
        }

        let mut ranges_to_request = RangeSet::new();
        ranges_to_request.add_range(&Range::new(offset, length));

        let mut download_status = self.shared.download_status.lock().unwrap();

        ranges_to_request.subtract_range_set(&download_status.downloaded);
        ranges_to_request.subtract_range_set(&download_status.requested);


        for range in ranges_to_request.iter() {
            let (_headers, data) = request_range(&self.session, self.shared.file_id, range.start, range.length).split();

            download_status.requested.add_range(range);


            let receiver = AudioFileFetchDataReceiver::new(
                self.shared.clone(),
                self.file_data_tx.clone(),
                data,
                range.start,
                range.length,
                Instant::now(),
            );

            self.session.spawn(move |_| receiver);
        }

    }

    fn pre_fetch_more_data(&mut self) {

        // determine what is still missing
        let mut missing_data = RangeSet::new();
        missing_data.add_range(&Range::new(0,self.shared.file_size));
        {
            let download_status = self.shared.download_status.lock().unwrap();
            missing_data.subtract_range_set(&download_status.downloaded);
            missing_data.subtract_range_set(&download_status.requested);
        }

        // download data from after the current read position first
        let mut tail_end = RangeSet::new();
        let read_position = self.shared.read_position.load(atomic::Ordering::Relaxed);
        tail_end.add_range(&Range::new(read_position, self.shared.file_size - read_position));
        let tail_end = tail_end.intersection(&missing_data);

        if ! tail_end.is_empty() {
            let range = tail_end.get_range(0);
            let offset = range.start;
            let length = min(range.length, MAXIMUM_CHUNK_SIZE);
            self.download_range(offset, length);

        } else if ! missing_data.is_empty() {
            // ok, the tail is downloaded, download something fom the beginning.
            let range = missing_data.get_range(0);
            let offset = range.start;
            let length = min(range.length, MAXIMUM_CHUNK_SIZE);
            self.download_range(offset, length);
        }

    }

    fn poll_file_data_rx(&mut self) -> Poll<(), ()> {

        loop {
            match self.file_data_rx.poll() {
                Ok(Async::Ready(None)) => {
                    trace!("File data channel closed.");
                    return Ok(Async::Ready(()));
                }
                Ok(Async::Ready(Some(ReceivedData::ResponseTimeMs(response_time_ms)))) => {
                    trace!("Received ping time information: {} ms.", response_time_ms);

                    // record the response time
                    self.network_response_times_ms.push(response_time_ms);

                    // prone old response times. Keep at most three.
                    while self.network_response_times_ms.len() > 3 {
                        self.network_response_times_ms.remove(0);
                    }

                    // stats::median is experimental. So we calculate the median of up to three ourselves.
                    let ping_time_ms: usize = match self.network_response_times_ms.len() {
                        1 => self.network_response_times_ms[0] as usize,
                        2 => ((self.network_response_times_ms[0] + self.network_response_times_ms[1]) / 2) as usize,
                        3 => {
                            let mut times = self.network_response_times_ms.clone();
                            times.sort();
                            times[1]
                        }
                        _ => unreachable!(),
                    };

                    // store our new estimate for everyone to see
                    self.shared.ping_time_ms.store(ping_time_ms, atomic::Ordering::Relaxed);

                },
                Ok(Async::Ready(Some(ReceivedData::Data(data)))) => {

                    trace!("Writing data to file: offset {}, length {}", data.offset, data.data.len());

                    self.output
                        .as_mut()
                        .unwrap()
                        .seek(SeekFrom::Start(data.offset as u64))
                        .unwrap();
                    self.output.as_mut().unwrap().write_all(data.data.as_ref()).unwrap();



                    let mut full = false;

                    {
                        let mut download_status = self.shared.download_status.lock().unwrap();

                        let received_range = Range::new(data.offset, data.data.len());
                        download_status.downloaded.add_range(&received_range);
                        self.shared.cond.notify_all();

                        if download_status.downloaded.contained_length_from_value(0) >= self.shared.file_size {
                            full = true;
                        }
                        drop(download_status);
                    }

                    if full {
                        self.finish();
                        return Ok(Async::Ready(()));
                    }


                }
                Ok(Async::NotReady) => {
                    return Ok(Async::NotReady);
                },
                Err(()) => unreachable!(),
            }

        }

    }


    fn poll_stream_loader_command_rx(&mut self) -> Poll<(), ()> {

        loop {
            match self.stream_loader_command_rx.poll() {
                Ok(Async::Ready(None)) => {}
                Ok(Async::Ready(Some(StreamLoaderCommand::Fetch(request)))) => {
                    self.download_range(request.start, request.length);
                }
                Ok(Async::Ready(Some(StreamLoaderCommand::RandomAccessMode()))) => {
                    self.download_strategy = DownloadStrategy::RandomAccess();
                }
                Ok(Async::Ready(Some(StreamLoaderCommand::StreamMode()))) => {
                    self.download_strategy = DownloadStrategy::Streaming();
                }
                Ok(Async::Ready(Some(StreamLoaderCommand::StreamDataRate(rate)))) => {
                    self.streaming_data_rate = rate;
                }
                Ok(Async::Ready(Some(StreamLoaderCommand::Close()))) => {
                    return Ok(Async::Ready(()));
                }
                Ok(Async::NotReady) => {
                    return Ok(Async::NotReady)
                },
                Err(()) => unreachable!(),
            }
        }

    }

    fn finish(&mut self) {
        trace!("====== FINISHED DOWNLOADING FILE! ======");
        let mut output = self.output.take().unwrap();
        let complete_tx = self.complete_tx.take().unwrap();

        output.seek(SeekFrom::Start(0)).unwrap();
        let _ = complete_tx.send(output);
    }

}

impl Future for AudioFileFetch {
    type Item = ();
    type Error = ();

    fn poll(&mut self) -> Poll<(), ()> {

        trace!("Polling AudioFileFetch");

        match self.poll_stream_loader_command_rx() {
            Ok(Async::NotReady) => (),
            Ok(Async::Ready(_)) => {
                return Ok(Async::Ready(()));
            }
            Err(()) => unreachable!(),
        }

        match self.poll_file_data_rx() {
            Ok(Async::NotReady) => (),
            Ok(Async::Ready(_)) => {
                return Ok(Async::Ready(()));
            }
            Err(()) => unreachable!(),
        }


        if let DownloadStrategy::Streaming() = self.download_strategy {
            let bytes_pending: usize = {
                let download_status = self.shared.download_status.lock().unwrap();
                download_status.requested.minus(&download_status.downloaded).len()
            };

            let ping_time = self.shared.ping_time_ms.load(atomic::Ordering::Relaxed);

            if bytes_pending < 2 * ping_time * self.streaming_data_rate {
                self.pre_fetch_more_data();
            }
        }


        return Ok(Async::NotReady)
    }
}

impl Read for AudioFileStreaming {
    fn read(&mut self, output: &mut [u8]) -> io::Result<usize> {
        let offset = self.position as usize;

        if offset >= self.shared.file_size {
            return Ok(0);
        }

        let length = min(output.len(), self.shared.file_size - offset);

        if length == 0 {
            return Ok(0);
        }



        let mut ranges_to_request = RangeSet::new();
        ranges_to_request.add_range(&Range::new(offset, length));


        let mut download_status = self.shared.download_status.lock().unwrap();
        ranges_to_request.subtract_range_set(&download_status.downloaded);
        ranges_to_request.subtract_range_set(&download_status.requested);


        for range in ranges_to_request.iter() {
            debug!("requesting data at position {} (length : {})", range.start, range.length);
            self.stream_loader_command_tx.unbounded_send(StreamLoaderCommand::Fetch(range.clone())).unwrap();
        }

        while !download_status.downloaded.contains(offset) {
            download_status = self.shared.cond.wait_timeout(download_status, Duration::from_millis(1000)).unwrap().0;
        }
        let available_length = download_status.downloaded.contained_length_from_value(offset);
        assert!(available_length > 0);
        drop(download_status);


        self.position = self.read_file.seek(SeekFrom::Start(offset as u64)).unwrap();
        let read_len = min(length, available_length);
        let read_len = try!(self.read_file.read(&mut output[..read_len]));


        self.position += read_len as u64;
        self.shared.read_position.store(self.position as usize, atomic::Ordering::Relaxed);


        return Ok(read_len);
    }
}

impl Seek for AudioFileStreaming {
    fn seek(&mut self, pos: SeekFrom) -> io::Result<u64> {
        self.position = try!(self.read_file.seek(pos));
        // Do not seek past EOF
        self.shared.read_position.store(self.position as usize, atomic::Ordering::Relaxed);
        Ok(self.position)
    }
}

impl Read for AudioFile {
    fn read(&mut self, output: &mut [u8]) -> io::Result<usize> {
        match *self {
            AudioFile::Cached(ref mut file) => file.read(output),
            AudioFile::Streaming(ref mut file) => file.read(output),
        }
    }
}

impl Seek for AudioFile {
    fn seek(&mut self, pos: SeekFrom) -> io::Result<u64> {
        match *self {
            AudioFile::Cached(ref mut file) => file.seek(pos),
            AudioFile::Streaming(ref mut file) => file.seek(pos),
        }
    }
}<|MERGE_RESOLUTION|>--- conflicted
+++ resolved
@@ -11,18 +11,12 @@
 use tempfile::NamedTempFile;
 use range_set::{Range, RangeSet};
 
-<<<<<<< HEAD
-use core::channel::{Channel, ChannelData, ChannelError, ChannelHeaders};
-use core::session::Session;
-use core::spotify_id::FileId;
+use librespot_core::channel::{Channel, ChannelData, ChannelError, ChannelHeaders};
+use librespot_core::session::Session;
+use librespot_core::spotify_id::FileId;
 use futures::sync::mpsc::unbounded;
 use std::sync::atomic;
 use std::sync::atomic::AtomicUsize;
-=======
-use librespot_core::channel::{Channel, ChannelData, ChannelError, ChannelHeaders};
-use librespot_core::session::Session;
-use librespot_core::spotify_id::FileId;
->>>>>>> 551daadc
 
 const MINIMUM_CHUNK_SIZE: usize = 1024 * 16;
 const MAXIMUM_CHUNK_SIZE: usize = 1024 * 128;
@@ -224,7 +218,7 @@
         });
 
         let mut write_file = NamedTempFile::new().unwrap();
-        write_file.as_file().set_len(size as u64).unwrap();
+        write_file.set_len(size as u64).unwrap();
         write_file.seek(SeekFrom::Start(0)).unwrap();
 
         let read_file = write_file.reopen().unwrap();
